--- conflicted
+++ resolved
@@ -396,16 +396,6 @@
         if (showUsage) {
             System.err.println("Usage: fedora-rebuild [server-profile]");
             System.err.println();
-<<<<<<< HEAD
-=======
-            System.err
-                    .println("server-profile : the argument you start Fedora with, such as 'mckoi'");
-            System.err
-                    .println("                 or 'oracle'.  If you start fedora with 'fedora-start'");
-            System.err
-                    .println("                 (without arguments), don't specify a server-profile here either.");
-            System.err.println();
->>>>>>> 849587ff
         }
         if (exit) {
             System.exit(1);
