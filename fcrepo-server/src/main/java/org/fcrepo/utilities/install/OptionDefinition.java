--- conflicted
+++ resolved
@@ -235,37 +235,6 @@
                 if (!value.equals(InstallOptions.INCLUDED)) {
                     validateExistingFile(value);
                 }
-<<<<<<< HEAD
-            } else if (_id.equals(InstallOptions.FESL_DBXML_HOME)) {
-            	printEnvWarning("DBXML_HOME", value);
-                File dir = new File(value);
-                if (dir.exists()) {
-                    File lib;
-                    String osName = System.getProperty("os.name").toLowerCase();
-                    if (osName.indexOf("win") != -1) {
-                        // Windows systems use DBXML_HOME/jar
-                        lib = new File(dir, "jar");
-                    } else {
-                        // *nix flavors use DBXML_HOME/lib
-                        lib = new File(dir, "lib");
-                    }
-                    if (lib.exists()) {
-                    	File db_jar = new File(lib, "db.jar");
-                    	File dbxml_jar = new File(lib, "dbxml.jar");
-                    	if (!db_jar.exists()) {
-                    	    System.out.println("WARNING:" + db_jar.getAbsolutePath() + " is missing. " + _id);
-                    	}
-                    	if (!dbxml_jar.exists()) {
-                    	    System.out.println("WARNING:" + dbxml_jar.getAbsolutePath() + " is missing." + _id);
-                    	}
-                    } else {
-                        System.out.println("WARNING:" + lib.getAbsolutePath() + " is missing." + _id);
-                    }
-                } else {
-                    System.out.println("WARNING:" + dir.getAbsolutePath() + " is missing." + _id);
-                }
-=======
->>>>>>> 1a0118cb
             }
         }
     }
