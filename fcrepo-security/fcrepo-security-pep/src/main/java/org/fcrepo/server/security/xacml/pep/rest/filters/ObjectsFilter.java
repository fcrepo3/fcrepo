/**
 * Copyright 2011 The University of North Carolina at Chapel Hill
 *
 * Licensed under the Apache License, Version 2.0 (the "License");
 * you may not use this file except in compliance with the License.
 * You may obtain a copy of the License at
 *
 *   http://www.apache.org/licenses/LICENSE-2.0
 *
 * Unless required by applicable law or agreed to in writing, software
 * distributed under the License is distributed on an "AS IS" BASIS,
 * WITHOUT WARRANTIES OR CONDITIONS OF ANY KIND, either express or implied.
 * See the License for the specific language governing permissions and
 * limitations under the License.
 */
package org.fcrepo.server.security.xacml.pep.rest.filters;

import java.io.IOException;

import javax.servlet.ServletException;
import javax.servlet.http.HttpServletRequest;
import javax.servlet.http.HttpServletResponse;

import com.sun.xacml.ctx.RequestCtx;

<<<<<<< HEAD
import org.w3c.dom.Document;
import org.w3c.dom.Node;
import org.w3c.dom.NodeList;

import org.slf4j.Logger;
import org.slf4j.LoggerFactory;

import org.fcrepo.common.Constants;

import org.fcrepo.server.security.xacml.pep.PEPException;
import org.fcrepo.server.security.xacml.pep.rest.objectshandlers.Handlers;

/**
 * Handles the get operations.
 *
 * @author nish.naidoo@gmail.com
 */
public class ObjectsFilter
        extends AbstractFilter {

    private static final Logger logger =
            LoggerFactory.getLogger(ObjectsFilter.class);

    private Map<String, RESTFilter> m_objectsHandlers = null;

    /**
     * Default constructor.
     *
     * @throws PEPException
     */
    public ObjectsFilter(Map<String,RESTFilter> objectsHandlers)
            throws PEPException {
        super();
        m_objectsHandlers = objectsHandlers;
    }

    /*
     * (non-Javadoc)
     * @see
     * org.fcrepo.server.security.xacml.pep.rest.filters.RESTFilter#handleRequest(javax.servlet
     * .http.HttpServletRequest, javax.servlet.http.HttpServletResponse)
     */
    public RequestCtx handleRequest(HttpServletRequest request,
                                    HttpServletResponse response)
            throws IOException, ServletException {
        RESTFilter objectsHandler = getObjectsHandler(request);

        if (objectsHandler == null) {
            return null;
        }

        return objectsHandler.handleRequest(request, response);
    }

    /*
     * (non-Javadoc)
     * @see
     * org.fcrepo.server.security.xacml.pep.rest.filters.RESTFilter#handleResponse(javax.servlet
     * .http.HttpServletRequest, javax.servlet.http.HttpServletResponse)
     */
    public RequestCtx handleResponse(HttpServletRequest request,
                                     HttpServletResponse response)
            throws IOException, ServletException {
        RESTFilter objectsHandler = getObjectsHandler(request);

        if (objectsHandler == null) {
            return null;
        }

        return objectsHandler.handleResponse(request, response);
    }

    protected RESTFilter getObjectsHandler(HttpServletRequest request)
            throws ServletException {

        // IMPORTANT:
        // Do not return null unless you are sure that the endpoint
        // requires no authorisation.  The only current case for this
        // is returning the WADL.  All other REST endpoints MUST have handlers.


        String uri = request.getRequestURI();
        String path = request.getPathInfo();


        // need to handle this special case due to the way the RestServlet is mapped
        // directly to /objects/nextPID and /objects/nextPID.xml
        if (uri.endsWith("/nextPID")) {
            path = "/nextPID";
        } else if (path == null) {
            path = "";
        }

        if (logger.isDebugEnabled()) {
            logger.debug("objectsHandler path: " + path);
        }

        // The method override header. Takes precedence over the HTTP method
        String method = request.getHeader("X-HTTP-Method-Override");
        if (method == null || "".equals(method)) {
            method = request.getMethod();
        }

        if (method == null) {
            throw new ServletException("Request Method was NULL");
        }

        method = method.toUpperCase();

        if (logger.isDebugEnabled()) {
            logger.debug("objectsHandler method: " + method);
        }

        String[] parts = path.split("/");
        if (logger.isDebugEnabled()) {
            for (String p : parts) {
                logger.debug("objectsHandler part: " + p);
            }
        }

        if (parts.length < 1) {
            logger.info("Not enough components on the URI.");
            throw new ServletException("Not enough components on the URI.");
        }

        // IMPORTANT:
        // this is the only case we return null.  No authz on the WADL.
        // Every other endpoint MUST have a handler.
        if (parts.length == 2 && "application.wadl".equals(parts[1])) {
            return null;
        }

        // FIXME: tests below could do with tidying up
        // particularly wrt checking for valid pid and ds IDs.
        // if the tests are done in the correct order this should not be necessary
        // (and the REST API mappings/annotations do not use this form of syntax checking,
        // so they will allow pass-through of invalid PIDs and DSIDs, which will be checked later in the code -
        // the stuff below will actually result in not finding a handler if a bogus PID/DSID is found)

        String handlerName = "no-handler-name-determined-from-request-path";
        // ascertain the correct handler based on uri pattern.

        // - /objects
        if (parts.length < 2) {
            if ("GET".equals(method)) {
                if (request.getParameterMap().containsKey("sessionToken")) {
                    handlerName = Handlers.RESUMEFINDOBJECTS;
                } else {
                    handlerName = Handlers.FINDOBJECTS;
                }
            } else if ("POST".equals(method)) {
                handlerName = Handlers.INGEST;
            }
            // - /objects/nextPID
        } else if (parts.length == 2 && parts[1].equals("nextPID")) {
            handlerName = Handlers.GETNEXTPID;
            // - /objects/[pid]
        } else if (parts.length == 2) {
            if ("GET".equals(method)) {
                handlerName = Handlers.GETOBJECTPROFILE;
            } else if ("PUT".equals(method)) {
                handlerName = Handlers.MODIFYOBJECT;
            } else if ("DELETE".equals(method)) {
                handlerName = Handlers.PURGEOBJECT;
            } else if ("POST".equals(method)) {
                handlerName = Handlers.INGEST;
            }
            // - /objects/[pid]/...  (except relationships - handled later)
        } else if (parts.length == 3 && isPID(parts[1]) && "GET".equals(method)  && !"relationships".equals(parts[2])) {
            if ("datastreams".equals(parts[2])) {
                handlerName = Handlers.LISTDATASTREAMS;
            } else if ("export".equals(parts[2])) {
                handlerName = Handlers.EXPORT;
            } else if ("methods".equals(parts[2])) {
                handlerName = Handlers.LISTMETHODS;
            } else if ("objectXML".equals(parts[2])) {
                handlerName = Handlers.GETOBJECTXML;
            } else if ("versions".equals(parts[2])) {
                handlerName = Handlers.GETOBJECTHISTORY;
            } else if ("validate".equals(parts[2])) {
                handlerName = Handlers.VALIDATE;
            }

            // - /objects/[pid]/datastreams/[dsid]
        } else if (parts.length == 4 && isPID(parts[1])
                && "datastreams".equals(parts[2]) && isDatastream(parts[3])) {
            if ("PUT".equals(method)
                    && request.getParameterMap().containsKey("dsState")) {
                handlerName = Handlers.SETDATASTREAMSTATE;
            } else if ("PUT".equals(method)
                    && request.getParameterMap().containsKey("versionable")) {
                handlerName = Handlers.SETDATASTREAMVERSIONABLE;
            } else if ("PUT".equals(method)) {
                handlerName = Handlers.MODIFYDATASTREAM;
            } else if ("POST".equals(method)) {
                handlerName = Handlers.ADDDATASTREAM;
            } else if ("GET".equals(method)) {
                handlerName = Handlers.GETDATASTREAM;
            } else if ("DELETE".equals(method)) {
                handlerName = Handlers.PURGEDATASTREAM;
            }
            // - /objects/[pid]/datastreams/[dsid]/content
        } else if (parts.length == 5 && isPID(parts[1])
                && "datastreams".equals(parts[2]) && isDatastream(parts[3])
                && "content".equals(parts[4])) {
            handlerName = Handlers.GETDATASTREAMDISSEMINATION;

            // - /objects/[pid]/datastreams/[dsid]/history
        } else if (parts.length == 5 && isPID(parts[1]) && "datastreams".equals(parts[2]) && isDatastream(parts[3]) && "history".equals(parts[4])) {
            handlerName = Handlers.GETDATASTREAMHISTORY;

            // - /objects/[pid]/methods/[sdef]/method
        } else if (parts.length == 5 && isPID(parts[1])
                && "methods".equals(parts[2]) && isPID(parts[3]) && "GET".equals(method)) {
            handlerName = Handlers.GETDISSEMINATION;

            // - /objects/[pid]/methods/[sdef]
        } else if (parts.length == 4 && isPID(parts[1]) && "GET".equals(method) && "methods".equals(parts[2]) && isPID(parts[3])) {
            handlerName = Handlers.LISTMETHODS;

            // - /objects/[pid/relationships[/...]
        } else if (isPID(parts[1]) && "relationships".equals(parts[2])) {
            // add
            if ("POST".equals(method)) {
                handlerName = Handlers.ADDRELATIONSHIP;
                // get
            } else if ("GET".equals(method)) {
                handlerName = Handlers.GETRELATIONSHIPS;
                // purge
            } else if ("DELETE".equals(method)) {
                handlerName = Handlers.PURGERELATIONSHIP;
            }
        }


        RESTFilter handler = m_objectsHandlers.get(handlerName);
        if (handler != null) {
            if (logger.isDebugEnabled()) {
                logger.debug("activating handler: " + handlerName);
            }
            return handler;
        } else {
            // there must always be a handler
            throw new ServletException("No REST handler defined for method " + method + "(handler name: " + handlerName + ") path=" + path);
        }

    }
=======
public class ObjectsFilter implements RESTFilter {

	/* (non-Javadoc)
	 * @see org.fcrepo.server.security.xacml.pep.rest.filters.RESTFilter#handleRequest(javax.servlet.http.HttpServletRequest, javax.servlet.http.HttpServletResponse)
	 */
	@Override
	public RequestCtx handleRequest(HttpServletRequest request, HttpServletResponse response) throws IOException,
			ServletException {
		// TODO Auto-generated method stub
		return null;
	}
>>>>>>> 54763862

}<|MERGE_RESOLUTION|>--- conflicted
+++ resolved
@@ -23,42 +23,13 @@
 
 import com.sun.xacml.ctx.RequestCtx;
 
-<<<<<<< HEAD
-import org.w3c.dom.Document;
-import org.w3c.dom.Node;
-import org.w3c.dom.NodeList;
-
-import org.slf4j.Logger;
-import org.slf4j.LoggerFactory;
-
-import org.fcrepo.common.Constants;
-
-import org.fcrepo.server.security.xacml.pep.PEPException;
-import org.fcrepo.server.security.xacml.pep.rest.objectshandlers.Handlers;
-
 /**
  * Handles the get operations.
  *
  * @author nish.naidoo@gmail.com
  */
 public class ObjectsFilter
-        extends AbstractFilter {
-
-    private static final Logger logger =
-            LoggerFactory.getLogger(ObjectsFilter.class);
-
-    private Map<String, RESTFilter> m_objectsHandlers = null;
-
-    /**
-     * Default constructor.
-     *
-     * @throws PEPException
-     */
-    public ObjectsFilter(Map<String,RESTFilter> objectsHandlers)
-            throws PEPException {
-        super();
-        m_objectsHandlers = objectsHandlers;
-    }
+        implements RESTFilter {
 
     /*
      * (non-Javadoc)
@@ -69,220 +40,6 @@
     public RequestCtx handleRequest(HttpServletRequest request,
                                     HttpServletResponse response)
             throws IOException, ServletException {
-        RESTFilter objectsHandler = getObjectsHandler(request);
-
-        if (objectsHandler == null) {
-            return null;
-        }
-
-        return objectsHandler.handleRequest(request, response);
+        return null;
     }
-
-    /*
-     * (non-Javadoc)
-     * @see
-     * org.fcrepo.server.security.xacml.pep.rest.filters.RESTFilter#handleResponse(javax.servlet
-     * .http.HttpServletRequest, javax.servlet.http.HttpServletResponse)
-     */
-    public RequestCtx handleResponse(HttpServletRequest request,
-                                     HttpServletResponse response)
-            throws IOException, ServletException {
-        RESTFilter objectsHandler = getObjectsHandler(request);
-
-        if (objectsHandler == null) {
-            return null;
-        }
-
-        return objectsHandler.handleResponse(request, response);
-    }
-
-    protected RESTFilter getObjectsHandler(HttpServletRequest request)
-            throws ServletException {
-
-        // IMPORTANT:
-        // Do not return null unless you are sure that the endpoint
-        // requires no authorisation.  The only current case for this
-        // is returning the WADL.  All other REST endpoints MUST have handlers.
-
-
-        String uri = request.getRequestURI();
-        String path = request.getPathInfo();
-
-
-        // need to handle this special case due to the way the RestServlet is mapped
-        // directly to /objects/nextPID and /objects/nextPID.xml
-        if (uri.endsWith("/nextPID")) {
-            path = "/nextPID";
-        } else if (path == null) {
-            path = "";
-        }
-
-        if (logger.isDebugEnabled()) {
-            logger.debug("objectsHandler path: " + path);
-        }
-
-        // The method override header. Takes precedence over the HTTP method
-        String method = request.getHeader("X-HTTP-Method-Override");
-        if (method == null || "".equals(method)) {
-            method = request.getMethod();
-        }
-
-        if (method == null) {
-            throw new ServletException("Request Method was NULL");
-        }
-
-        method = method.toUpperCase();
-
-        if (logger.isDebugEnabled()) {
-            logger.debug("objectsHandler method: " + method);
-        }
-
-        String[] parts = path.split("/");
-        if (logger.isDebugEnabled()) {
-            for (String p : parts) {
-                logger.debug("objectsHandler part: " + p);
-            }
-        }
-
-        if (parts.length < 1) {
-            logger.info("Not enough components on the URI.");
-            throw new ServletException("Not enough components on the URI.");
-        }
-
-        // IMPORTANT:
-        // this is the only case we return null.  No authz on the WADL.
-        // Every other endpoint MUST have a handler.
-        if (parts.length == 2 && "application.wadl".equals(parts[1])) {
-            return null;
-        }
-
-        // FIXME: tests below could do with tidying up
-        // particularly wrt checking for valid pid and ds IDs.
-        // if the tests are done in the correct order this should not be necessary
-        // (and the REST API mappings/annotations do not use this form of syntax checking,
-        // so they will allow pass-through of invalid PIDs and DSIDs, which will be checked later in the code -
-        // the stuff below will actually result in not finding a handler if a bogus PID/DSID is found)
-
-        String handlerName = "no-handler-name-determined-from-request-path";
-        // ascertain the correct handler based on uri pattern.
-
-        // - /objects
-        if (parts.length < 2) {
-            if ("GET".equals(method)) {
-                if (request.getParameterMap().containsKey("sessionToken")) {
-                    handlerName = Handlers.RESUMEFINDOBJECTS;
-                } else {
-                    handlerName = Handlers.FINDOBJECTS;
-                }
-            } else if ("POST".equals(method)) {
-                handlerName = Handlers.INGEST;
-            }
-            // - /objects/nextPID
-        } else if (parts.length == 2 && parts[1].equals("nextPID")) {
-            handlerName = Handlers.GETNEXTPID;
-            // - /objects/[pid]
-        } else if (parts.length == 2) {
-            if ("GET".equals(method)) {
-                handlerName = Handlers.GETOBJECTPROFILE;
-            } else if ("PUT".equals(method)) {
-                handlerName = Handlers.MODIFYOBJECT;
-            } else if ("DELETE".equals(method)) {
-                handlerName = Handlers.PURGEOBJECT;
-            } else if ("POST".equals(method)) {
-                handlerName = Handlers.INGEST;
-            }
-            // - /objects/[pid]/...  (except relationships - handled later)
-        } else if (parts.length == 3 && isPID(parts[1]) && "GET".equals(method)  && !"relationships".equals(parts[2])) {
-            if ("datastreams".equals(parts[2])) {
-                handlerName = Handlers.LISTDATASTREAMS;
-            } else if ("export".equals(parts[2])) {
-                handlerName = Handlers.EXPORT;
-            } else if ("methods".equals(parts[2])) {
-                handlerName = Handlers.LISTMETHODS;
-            } else if ("objectXML".equals(parts[2])) {
-                handlerName = Handlers.GETOBJECTXML;
-            } else if ("versions".equals(parts[2])) {
-                handlerName = Handlers.GETOBJECTHISTORY;
-            } else if ("validate".equals(parts[2])) {
-                handlerName = Handlers.VALIDATE;
-            }
-
-            // - /objects/[pid]/datastreams/[dsid]
-        } else if (parts.length == 4 && isPID(parts[1])
-                && "datastreams".equals(parts[2]) && isDatastream(parts[3])) {
-            if ("PUT".equals(method)
-                    && request.getParameterMap().containsKey("dsState")) {
-                handlerName = Handlers.SETDATASTREAMSTATE;
-            } else if ("PUT".equals(method)
-                    && request.getParameterMap().containsKey("versionable")) {
-                handlerName = Handlers.SETDATASTREAMVERSIONABLE;
-            } else if ("PUT".equals(method)) {
-                handlerName = Handlers.MODIFYDATASTREAM;
-            } else if ("POST".equals(method)) {
-                handlerName = Handlers.ADDDATASTREAM;
-            } else if ("GET".equals(method)) {
-                handlerName = Handlers.GETDATASTREAM;
-            } else if ("DELETE".equals(method)) {
-                handlerName = Handlers.PURGEDATASTREAM;
-            }
-            // - /objects/[pid]/datastreams/[dsid]/content
-        } else if (parts.length == 5 && isPID(parts[1])
-                && "datastreams".equals(parts[2]) && isDatastream(parts[3])
-                && "content".equals(parts[4])) {
-            handlerName = Handlers.GETDATASTREAMDISSEMINATION;
-
-            // - /objects/[pid]/datastreams/[dsid]/history
-        } else if (parts.length == 5 && isPID(parts[1]) && "datastreams".equals(parts[2]) && isDatastream(parts[3]) && "history".equals(parts[4])) {
-            handlerName = Handlers.GETDATASTREAMHISTORY;
-
-            // - /objects/[pid]/methods/[sdef]/method
-        } else if (parts.length == 5 && isPID(parts[1])
-                && "methods".equals(parts[2]) && isPID(parts[3]) && "GET".equals(method)) {
-            handlerName = Handlers.GETDISSEMINATION;
-
-            // - /objects/[pid]/methods/[sdef]
-        } else if (parts.length == 4 && isPID(parts[1]) && "GET".equals(method) && "methods".equals(parts[2]) && isPID(parts[3])) {
-            handlerName = Handlers.LISTMETHODS;
-
-            // - /objects/[pid/relationships[/...]
-        } else if (isPID(parts[1]) && "relationships".equals(parts[2])) {
-            // add
-            if ("POST".equals(method)) {
-                handlerName = Handlers.ADDRELATIONSHIP;
-                // get
-            } else if ("GET".equals(method)) {
-                handlerName = Handlers.GETRELATIONSHIPS;
-                // purge
-            } else if ("DELETE".equals(method)) {
-                handlerName = Handlers.PURGERELATIONSHIP;
-            }
-        }
-
-
-        RESTFilter handler = m_objectsHandlers.get(handlerName);
-        if (handler != null) {
-            if (logger.isDebugEnabled()) {
-                logger.debug("activating handler: " + handlerName);
-            }
-            return handler;
-        } else {
-            // there must always be a handler
-            throw new ServletException("No REST handler defined for method " + method + "(handler name: " + handlerName + ") path=" + path);
-        }
-
-    }
-=======
-public class ObjectsFilter implements RESTFilter {
-
-	/* (non-Javadoc)
-	 * @see org.fcrepo.server.security.xacml.pep.rest.filters.RESTFilter#handleRequest(javax.servlet.http.HttpServletRequest, javax.servlet.http.HttpServletResponse)
-	 */
-	@Override
-	public RequestCtx handleRequest(HttpServletRequest request, HttpServletResponse response) throws IOException,
-			ServletException {
-		// TODO Auto-generated method stub
-		return null;
-	}
->>>>>>> 54763862
-
 }