<assembly>
  <id>fedora-home</id>
  <includeBaseDirectory>false</includeBaseDirectory>
  <formats>
    <format>zip</format>
  </formats>

  <fileSets>

    <!-- Top-level entries -->
    <fileSet>
      <directory>../resources/doc/license</directory>
      <outputDirectory>/docs/license</outputDirectory>
    </fileSet>

    <fileSet>
      <directory>../resources/doc/userdocs</directory>
      <outputDirectory>/docs/userdocs</outputDirectory>
    </fileSet>

    <fileSet>
      <directory>../target/site/apidocs</directory>
      <outputDirectory>/docs/javadocs</outputDirectory>
    </fileSet>

    <fileSet>
      <directory>src/main/resources</directory>
      <outputDirectory>/server</outputDirectory>
      <includes>
        <include>truststore</include>
      </includes>
    </fileSet>

    <fileSet>
      <directory>../resources/wsdl</directory>
      <outputDirectory>/server/management</outputDirectory>
      <includes>
        <include>Fedora-API-M.wsdl</include>
        <include>Fedora-API-M-LITE.wsdl</include>
      </includes>
    </fileSet>  

    <fileSet>
      <directory>../resources/wsdl</directory>
      <outputDirectory>/server/access</outputDirectory>
      <includes>
        <include>Fedora-API-A.wsdl</include>
        <include>Fedora-API-A-LITE.wsdl</include>
      </includes>
    </fileSet>  

    <fileSet>
      <directory>../resources/wsdl</directory>
      <outputDirectory>/server/xsd</outputDirectory>
      <includes>
        <include>*.xsd</include>
      </includes>
    </fileSet>  

    <!-- Server entries -->
    <fileSet>
      <directory>../fcrepo-server/src/main/resources/xsl/access</directory>
      <outputDirectory>/server/access</outputDirectory>
      <includes>
        <include>*.xslt</include>
      </includes>
    </fileSet>  

    <fileSet>
      <directory>../fcrepo-server/src/main/resources/scripts/bat/server</directory>
      <outputDirectory>/server/bin</outputDirectory>
      <lineEnding>dos</lineEnding>
      <filtered>true</filtered>
    </fileSet>  

    <fileSet>
      <directory>../fcrepo-server/src/main/resources/scripts/sh/server</directory>
      <outputDirectory>/server/bin</outputDirectory>
      <fileMode>0755</fileMode>
      <filtered>true</filtered>
    </fileSet>

    <fileSet>
      <directory>../fcrepo-server/src/main/resources/scripts</directory>
      <outputDirectory>/server/bin</outputDirectory>
      <includes>
        <include>logback.xml</include>
      </includes>
    </fileSet>  

    <fileSet>
      <directory>../fcrepo-server/src/main/resources/fcfg/server</directory>
      <outputDirectory>/server/config</outputDirectory>
      <includes>
        <include>fedora-users.xml</include>
      </includes>
    </fileSet>
    
    <fileSet>
      <directory>../fcrepo-security/fcrepo-security-jaas/src/main/resources</directory>
      <outputDirectory>/server/config</outputDirectory>
      <includes>
        <include>jaas.conf</include>
      </includes>
    </fileSet>

    <fileSet>
      <directory>src/main/resources/config/spring</directory>
      <outputDirectory>/server/config/spring</outputDirectory>
      <includes>
<<<<<<< HEAD
        <include>README.txt</include>
        <include>triple-generator.xml</include>
        <include>policy-enforcement.xml</include>
=======
        <include>*.txt</include>
        <include>*.xml</include>
>>>>>>> aeb680d3
      </includes>
    </fileSet>
    
    <fileSet>
      <directory>src/main/resources/config/spring/web</directory>
      <outputDirectory>/server/config/spring/web</outputDirectory>
    </fileSet>

    <fileSet>
      <directory>../fcrepo-server/src/main/resources/xsl/management</directory>
      <outputDirectory>/server/management</outputDirectory>
      <includes>
        <include>*.xslt</include>
      </includes>
    </fileSet>  

    <fileSet>
      <directory>../fcrepo-server/src/main/resources/schematron</directory>
      <outputDirectory>/server/schematron</outputDirectory>
      <includes>
        <include>*.xml</include>
        <include>*.xslt</include>
      </includes>
    </fileSet>  

    <fileSet>
      <directory>../fcrepo-server/src/main/resources/xsd</directory>
      <outputDirectory>/server/xsd</outputDirectory>
      <includes>
        <include>*.xsd</include>
        <include>*.dtd</include>
      </includes>
    </fileSet>  

    <fileSet>
      <directory>../fcrepo-server/src/main/resources/xacml-policies</directory>
      <outputDirectory>/server/fedora-internal-use</outputDirectory>
      <includes>
        <include>readme.txt</include>
        <include>readme-design-choices.txt</include>
      </includes>
    </fileSet>  

    <fileSet>
      <directory>../fcrepo-server/src/main/resources/xacml-policies/default/default-repository-policies-approximating-2.0</directory>
      <outputDirectory>/server/fedora-internal-use/fedora-internal-use-repository-policies-approximating-2.0</outputDirectory>
    </fileSet>  

    <fileSet>
      <directory>../fcrepo-server/target</directory>
      <outputDirectory>/server/fedora-internal-use</outputDirectory>
      <includes>
        <include>vocabulary.txt</include>
      </includes>
    </fileSet>  

    <fileSet>
      <directory>../fcrepo-server/src/main/resources/xsl/security</directory>
      <outputDirectory>/server/fedora-internal-use</outputDirectory>
      <includes>
        <include>build-backend-policy.xsl</include>
      </includes>
    </fileSet>  

    <fileSet>
      <directory>../fcrepo-server/src/main/resources/fcfg/server</directory>
      <outputDirectory>/server/fedora-internal-use/config</outputDirectory>
      <includes>
        <include>fedora-base.fcfg</include>
        <include>fedora-*.properties</include>
        <include>*.xml</include>
      </includes>
      <excludes>
        <exclude>fedora-users.xml</exclude>
      </excludes>
    </fileSet> 
 
    <fileSet>
      <directory>../fcrepo-server/src/main/resources/fcfg/server</directory>
      <outputDirectory>/server/config</outputDirectory>
      <includes>
        <include>logback.xml</include>
        <include>akubra-llstore.xml</include>
        <include>mime-to-extensions.xml</include>
      </includes>
    </fileSet>  

    <fileSet>
      <directory>../fcrepo-server/src/main/resources/demo/demo-objects/foxml</directory>
      <outputDirectory>/client/demo/foxml</outputDirectory>
    </fileSet>  

    <fileSet>
      <directory>../fcrepo-server/target/client/demo</directory>
      <outputDirectory>/client/demo</outputDirectory>
    </fileSet>  
    
    <!--  FeSL -->
    <fileSet>
      <directory>../fcrepo-security/fcrepo-security-pdp/src/pdp_home</directory>
      <outputDirectory>pdp</outputDirectory>
    </fileSet>  

    <fileSet>
      <directory>../fcrepo-security/fcrepo-security-pep/src/main/config</directory>
      <outputDirectory>/server/config</outputDirectory>
      <includes>
        <include>config-melcoe-pep.xml</include>
        <include>config-melcoe-pep-mapping.xml</include>
      </includes>
    </fileSet>  

    <!-- Do these files really need to be copied to client/lib? --> 
    <fileSet>
      <directory>../fcrepo-server/src/main/resources/xsl/batchtool</directory>
      <outputDirectory>/client/lib</outputDirectory>
      <includes>
        <include>mets-merge.xsl</include>
        <include>foxml-merge.xsl</include>
      </includes>
    </fileSet>  
    
    <fileSet>
      <directory>../fcrepo-server/src/main/resources/demo/demo-objects/batch-demo</directory>
      <outputDirectory>/client/demo/batch-demo</outputDirectory>
    </fileSet>  

    <fileSet>
      <directory>../fcrepo-server/src/main/resources/xml/batch-demo</directory>
      <outputDirectory>/client/demo/batch-demo</outputDirectory>
    </fileSet>  
    
    <!-- Client entries -->
    <fileSet>
      <directory>src/main/resources</directory>
      <outputDirectory>/client</outputDirectory>
      <includes>
        <include>truststore</include>
      </includes>
    </fileSet>  

    <fileSet>
      <directory>../fcrepo-client/fcrepo-client-admin/src/main/resources/scripts/bat/client</directory>
      <outputDirectory>/client/bin</outputDirectory>
      <lineEnding>dos</lineEnding>
      <filtered>true</filtered>
    </fileSet>  

    <fileSet>
      <directory>../fcrepo-client/fcrepo-client-admin/src/main/resources/scripts/sh/client</directory>
      <outputDirectory>/client/bin</outputDirectory>
      <fileMode>0755</fileMode>
      <filtered>true</filtered>
    </fileSet>  

    <fileSet>
      <directory>../fcrepo-client/fcrepo-client-admin/src/main/resources/scripts</directory>
      <outputDirectory>/client/bin</outputDirectory>
      <includes>
        <include>logback.xml</include>
      </includes>
    </fileSet>

    <fileSet>
      <directory>../fcrepo-client/fcrepo-client-admin/src/main/resources/demo/demo-soapclient</directory>
      <excludes>
        <exclude>*.bat</exclude>
      </excludes>
      <outputDirectory>/client/demo/soapclient</outputDirectory>
      <filtered>true</filtered>
    </fileSet>  

    <fileSet>
      <directory>../fcrepo-client/fcrepo-client-admin/src/main/resources/demo/demo-soapclient</directory>
      <includes>
        <include>*.bat</include>
      </includes>
      <outputDirectory>/client/demo/soapclient</outputDirectory>
      <lineEnding>dos</lineEnding>
      <filtered>true</filtered>
    </fileSet>  

    <!-- Common entries -->
    <fileSet>
      <directory>../fcrepo-common/target/generated-sources/axistools/wsdl2java/org/fcrepo/server/management</directory>
      <outputDirectory>/server/fedora-internal-use/deploy</outputDirectory>
      <includes>
        <include>deploy.wsdd</include>
        <include>undeploy.wsdd</include>
      </includes>
    </fileSet>

  </fileSets>

  <!-- A few files that needed to be renamed -->
  <files>

    <file>
      <source>../fcrepo-server/src/main/resources/fcfg/server/beSecurity-secure-apim.xml</source>
      <outputDirectory>/server/config</outputDirectory>
      <destName>beSecurity.xml</destName>
    </file>

    <file>
      <source>../fcrepo-common/target/generated-sources/axistools/wsdl2java/org/fcrepo/server/access/deploy.wsdd</source>
      <outputDirectory>/server/fedora-internal-use/deploy</outputDirectory>
      <destName>deployAPI-A.wsdd</destName>
    </file>
    <file>
      <source>../fcrepo-common/target/generated-sources/axistools/wsdl2java/org/fcrepo/server/access/undeploy.wsdd</source>
      <outputDirectory>/server/fedora-internal-use/deploy</outputDirectory>
      <destName>undeployAPI-A.wsdd</destName>
    </file>

  </files>

  <dependencySets>
  
    <dependencySet>
      <useProjectArtifact>false</useProjectArtifact>
      <includes>
        <include>org.fcrepo:fcrepo-common</include>
        <include>org.fcrepo:fcrepo-server</include>
        <!-- 
          Note: The include statement below needs catch properly defined
                (i.e. maven-central) dependencies or they will not be
                included in the assembly.
         -->
        <include>batik:*</include>
        <include>commons-codec:commons-codec:jar:*</include>
        <include>commons-discovery:commons-discovery:jar:*</include>
        <include>commons-httpclient:commons-httpclient:jar:*</include>
        <include>commons-pool:commons-pool:jar:*</include>
        <include>gnu.getopt:java-getopt:jar:*</include>
        <include>javax.activation:activation:jar:*</include>
        <include>javax.mail:mail:jar:*</include>
        <include>javax.xml:jaxrpc-api:jar:*</include>
        <include>com.sun.woodstock.dependlibs:jhbasic:jar:*</include>
        <include>javax.xml.soap:saaj-api:jar:*</include>
        <include>org.fcrepo:axis:jar:*</include>
        <include>org.fcrepo:jai_codec:jar:*</include>        
        <include>org.fcrepo:jai_core:jar:*</include>
        <include>org.fcrepo:mulgara-core:jar:*</include>
        <include>org.fcrepo:openrdf-sesame-onejar:*</include>
        <include>org.fcrepo:saxon:jar:*</include>
        <include>org.fcrepo:sunxacml:jar:*</include>
        <include>org.fcrepo:trippi-core:jar:*</include>
        <include>org.slf4j:slf4j-api:jar:*</include>
        <include>org.slf4j:jcl-over-slf4j:jar:*</include>                                         
        <include>org.slf4j:log4j-over-slf4j:jar:*</include>                                         
        <include>ch.qos.logback:logback-core:jar:*</include>
        <include>ch.qos.logback:logback-classic:jar:*</include>
        <include>wsdl4j:wsdl4j:jar:*</include>
        <include>xerces:xercesImpl:jar:*</include>
        <include>xmlpull:xmlpull:jar:*</include>
        <include>xpp3:xpp3_min:jar:*</include>
      </includes>
      <outputDirectory>/client/lib</outputDirectory>
    </dependencySet>

    <dependencySet>
      <useProjectArtifact>false</useProjectArtifact>
      <includes>
        <include>org.fcrepo:fcrepo-client-admin:jar:${project.version}</include>
      </includes>
      <outputDirectory>/client</outputDirectory>
    </dependencySet>

    <dependencySet>
      <useProjectArtifact>false</useProjectArtifact>
      <unpack>true</unpack>
      <includes>
        <include>org.fcrepo:fcrepo-client-messaging-${project.version}:zip:*</include>
      </includes>
      <outputDirectory>/client/fedora-client-messaging</outputDirectory>
    </dependencySet>

    <dependencySet>
      <useProjectArtifact>false</useProjectArtifact>
      <includes>
        <include>org.fcrepo:fcrepo-server:jar:cli-loader-main:*</include>
      </includes>
      <outputDirectory>/server/bin</outputDirectory>
    </dependencySet>

  </dependencySets>

</assembly><|MERGE_RESOLUTION|>--- conflicted
+++ resolved
@@ -107,21 +107,6 @@
     <fileSet>
       <directory>src/main/resources/config/spring</directory>
       <outputDirectory>/server/config/spring</outputDirectory>
-      <includes>
-<<<<<<< HEAD
-        <include>README.txt</include>
-        <include>triple-generator.xml</include>
-        <include>policy-enforcement.xml</include>
-=======
-        <include>*.txt</include>
-        <include>*.xml</include>
->>>>>>> aeb680d3
-      </includes>
-    </fileSet>
-    
-    <fileSet>
-      <directory>src/main/resources/config/spring/web</directory>
-      <outputDirectory>/server/config/spring/web</outputDirectory>
     </fileSet>
 
     <fileSet>
